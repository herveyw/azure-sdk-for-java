/**
 * Copyright (c) Microsoft Corporation. All rights reserved.
 * Licensed under the MIT License. See License.txt in the project root for
 * license information.
 */
package com.microsoft.azure.management.network.implementation;

import java.util.ArrayList;
import java.util.Collections;
import java.util.List;

import com.microsoft.azure.SubResource;
import com.microsoft.azure.management.network.LoadBalancer;
import com.microsoft.azure.management.network.NetworkInterface;
import com.microsoft.azure.management.network.NicIpConfiguration;
import com.microsoft.azure.management.network.PublicIpAddress;
import com.microsoft.azure.management.network.PublicIpAddress.DefinitionStages.WithGroup;
import com.microsoft.azure.management.network.SupportsNetworkInterfaces;
import com.microsoft.azure.management.resources.fluentcore.arm.models.Resource;
import com.microsoft.azure.management.resources.fluentcore.arm.models.implementation.GroupableResourceImpl;
import com.microsoft.azure.management.resources.fluentcore.model.Creatable;
import com.microsoft.azure.management.resources.fluentcore.utils.Utils;
import com.microsoft.rest.ServiceCall;
import com.microsoft.rest.ServiceCallback;
import com.microsoft.rest.ServiceResponse;

/**
 * Implementation of the LoadBalancer interface.
 */
class LoadBalancerImpl
    extends GroupableResourceImpl<
        LoadBalancer,
        LoadBalancerInner,
        LoadBalancerImpl,
        NetworkManager>
    implements
        LoadBalancer,
        LoadBalancer.Definition,
        LoadBalancer.Update {

    private final LoadBalancersInner innerCollection;
    private final List<SupportsNetworkInterfaces> vms = new ArrayList<>();
    private List<String> creatablePIPKeys = new ArrayList<>();

    LoadBalancerImpl(String name,
            final LoadBalancerInner innerModel,
            final LoadBalancersInner innerCollection,
            final NetworkManager networkManager) {
        super(name, innerModel, networkManager);
        this.innerCollection = innerCollection;
    }

    // Verbs

    @Override
    public LoadBalancerImpl refresh() throws Exception {
        ServiceResponse<LoadBalancerInner> response =
            this.innerCollection.get(this.resourceGroupName(), this.name());
        this.setInner(response.getBody());
        return this;
    }

    @Override
    public LoadBalancerImpl apply() throws Exception {
        return this.create();
    }

    @Override
    public ServiceCall applyAsync(ServiceCallback<LoadBalancer> callback) {
        return createAsync(callback);
    }

    // Helpers

    private void ensureCreationPrerequisites()  {
        // Ensure backend pools list
        List<BackendAddressPoolInner> backendPools = this.inner().backendAddressPools();
        if (backendPools == null) {
            backendPools = new ArrayList<>();
            this.inner().withBackendAddressPools(backendPools);
        }

        // Ensure first backend pool
        BackendAddressPoolInner backendPool;
        if (backendPools.size() == 0) {
            backendPool = new BackendAddressPoolInner();
            backendPools.add(backendPool);
            backendPool.withName("backendpool" + backendPools.size());
        }

        // Account for the newly created public IPs
        for (String pipKey : this.creatablePIPKeys) {
            PublicIpAddress pip = (PublicIpAddress) this.createdResource(pipKey);
            if (pip != null) {
                withExistingPublicIpAddress(pip);
            }
        }
        this.creatablePIPKeys.clear();
    }

    private void runPostCreationTasks() throws Exception {
        // Update the NICs to point to the backend pool
        for (SupportsNetworkInterfaces vm : this.vms) {
            NetworkInterface primaryNIC = vm.primaryNetworkInterface();
            NicIpConfiguration nicIp = primaryNIC.primaryIpConfiguration();
            primaryNIC.update()
                .updateIpConfiguration(nicIp.name())
                    .withExistingLoadBalancer(this)
                    .withBackendAddressPool(this.inner().backendAddressPools().get(0).name())
                    .parent()
                .apply();
        }

        this.vms.clear();
        this.refresh();
    }

    NetworkManager myManager() {
        return super.myManager;
    }

    private FrontendIPConfigurationInner createFrontendIPConfig(String name) {
        List<FrontendIPConfigurationInner> frontendIpConfigs = this.inner().frontendIPConfigurations();
        if (frontendIpConfigs == null) {
            frontendIpConfigs = new ArrayList<FrontendIPConfigurationInner>();
            this.inner().withFrontendIPConfigurations(frontendIpConfigs);
        }

        FrontendIPConfigurationInner frontendIpConfig = new FrontendIPConfigurationInner();
        frontendIpConfigs.add(frontendIpConfig);
        if (name == null) {
            name = "frontend" + frontendIpConfigs.size() + 1;
        }
        frontendIpConfig.withName(name);

        return frontendIpConfig;
    }

    // Withers (fluent)

    private LoadBalancerImpl withExistingPublicIpAddress(PublicIpAddress publicIpAddress) {
        return this.withExistingPublicIpAddress(publicIpAddress.id());
    }

    private LoadBalancerImpl withExistingPublicIpAddress(String resourceId) {
        FrontendIPConfigurationInner frontendIpConfig = createFrontendIPConfig(null);
        SubResource pip = new SubResource();
        pip.withId(resourceId);
        frontendIpConfig.withPublicIPAddress(pip);
        return this;
    }

    @Override
    public LoadBalancerImpl withNewPublicIpAddress() {
        // Autogenerated DNS leaf label for the PIP
        String dnsLeafLabel = this.name().toLowerCase().replace("\\s", "");
        return withNewPublicIpAddress(dnsLeafLabel);
    }

    @Override
    public LoadBalancerImpl withNewPublicIpAddress(String dnsLeafLabel) {
        WithGroup precreatablePIP = myManager().publicIpAddresses().define(dnsLeafLabel)
                .withRegion(this.regionName());
        Creatable<PublicIpAddress> creatablePip;
        if (super.creatableGroup == null) {
            creatablePip = precreatablePIP.withExistingResourceGroup(this.resourceGroupName());
        } else {
            creatablePip = precreatablePIP.withNewResourceGroup(super.creatableGroup);
        }

        return withNewPublicIpAddress(creatablePip);
    }

    @Override
    public final LoadBalancerImpl withNewPublicIpAddress(Creatable<PublicIpAddress> creatablePIP) {
        this.creatablePIPKeys.add(creatablePIP.key());
        this.addCreatableDependency(creatablePIP);
        return this;
    }

    @Override
    public LoadBalancerImpl withExistingPublicIpAddresses(PublicIpAddress... publicIpAddresses) {
        for (PublicIpAddress pip : publicIpAddresses) {
            withExistingPublicIpAddress(pip);
        }
        return this;
    }

    private LoadBalancerImpl withExistingVirtualMachine(SupportsNetworkInterfaces vm) {
      this.vms.add(vm);
      return this;
    }

    @Override
    public LoadBalancerImpl withExistingVirtualMachines(SupportsNetworkInterfaces... vms) {
        for (SupportsNetworkInterfaces vm : vms) {
            withExistingVirtualMachine(vm);
        }
        return this;
    }

    // Getters

    @Override
    public List<String> publicIpAddressIds() {
        List<String> publicIpAddressIds = new ArrayList<>();
        if (this.inner().frontendIPConfigurations() != null) {
            for (FrontendIPConfiguration frontEndIpConfig : this.inner().frontendIPConfigurations()) {
                publicIpAddressIds.add(frontEndIpConfig.publicIPAddress().id());
            }
        }
        return Collections.unmodifiableList(publicIpAddressIds);
    }

    // CreatableTaskGroup.ResourceCreator implementation

    @Override
    public Resource createResource() throws Exception {
        ensureCreationPrerequisites();

        ServiceResponse<LoadBalancerInner> response =
                this.innerCollection.createOrUpdate(this.resourceGroupName(), this.name(), this.inner());
        this.setInner(response.getBody());

        runPostCreationTasks();
        return this;
    }

    @Override
    public ServiceCall createResourceAsync(final ServiceCallback<Void> callback)  {
        ensureCreationPrerequisites();
        return this.innerCollection.createOrUpdateAsync(this.resourceGroupName(), this.name(), this.inner(),
                Utils.fromVoidCallback(this, new ServiceCallback<Void>() {
                    @Override
                    public void failure(Throwable t) {
                        callback.failure(t);
                    }

                    @Override
                    public void success(ServiceResponse<Void> result) {
                        callback.success(result);
                        try {
                            runPostCreationTasks();
                        } catch (Exception e) {
                            // TODO Auto-generated catch block
                            e.printStackTrace();
                        }
                    }
                }));
    }
<<<<<<< HEAD
=======

    @Override
    public List<String> publicIpAddressIds() {
        List<String> publicIpAddressIds = new ArrayList<>();
        if (this.inner().frontendIPConfigurations() != null) {
            for (FrontendIPConfigurationInner frontEndIpConfig : this.inner().frontendIPConfigurations()) {
                publicIpAddressIds.add(frontEndIpConfig.publicIPAddress().id());
            }
        }
        return Collections.unmodifiableList(publicIpAddressIds);
    }

>>>>>>> 26768450
}<|MERGE_RESOLUTION|>--- conflicted
+++ resolved
@@ -205,7 +205,7 @@
     public List<String> publicIpAddressIds() {
         List<String> publicIpAddressIds = new ArrayList<>();
         if (this.inner().frontendIPConfigurations() != null) {
-            for (FrontendIPConfiguration frontEndIpConfig : this.inner().frontendIPConfigurations()) {
+            for (FrontendIPConfigurationInner frontEndIpConfig : this.inner().frontendIPConfigurations()) {
                 publicIpAddressIds.add(frontEndIpConfig.publicIPAddress().id());
             }
         }
@@ -248,19 +248,4 @@
                     }
                 }));
     }
-<<<<<<< HEAD
-=======
-
-    @Override
-    public List<String> publicIpAddressIds() {
-        List<String> publicIpAddressIds = new ArrayList<>();
-        if (this.inner().frontendIPConfigurations() != null) {
-            for (FrontendIPConfigurationInner frontEndIpConfig : this.inner().frontendIPConfigurations()) {
-                publicIpAddressIds.add(frontEndIpConfig.publicIPAddress().id());
-            }
-        }
-        return Collections.unmodifiableList(publicIpAddressIds);
-    }
-
->>>>>>> 26768450
 }