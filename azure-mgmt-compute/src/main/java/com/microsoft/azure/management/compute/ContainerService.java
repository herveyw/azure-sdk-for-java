/**
 * Copyright (c) Microsoft Corporation. All rights reserved.
 * Licensed under the MIT License. See License.txt in the project root for
 * license information.
 */
package com.microsoft.azure.management.compute;

import com.microsoft.azure.management.apigeneration.Beta;
import com.microsoft.azure.management.apigeneration.Fluent;
import com.microsoft.azure.management.apigeneration.Beta.SinceVersion;
import com.microsoft.azure.management.compute.implementation.ComputeManager;
import com.microsoft.azure.management.compute.implementation.ContainerServiceInner;
import com.microsoft.azure.management.resources.fluentcore.arm.models.GroupableResource;
import com.microsoft.azure.management.resources.fluentcore.arm.models.Resource;
import com.microsoft.azure.management.resources.fluentcore.model.Appliable;
import com.microsoft.azure.management.resources.fluentcore.model.Creatable;
import com.microsoft.azure.management.resources.fluentcore.model.Refreshable;
import com.microsoft.azure.management.resources.fluentcore.model.Updatable;

/**
 * An client-side representation for a container service.
 */
@Fluent
<<<<<<< HEAD
@Beta(SinceVersion.V1_1_0)
=======
@Beta(Beta.SinceVersion.V1_1_0)
>>>>>>> 47b03dfd
public interface ContainerService extends
        GroupableResource<ComputeManager, ContainerServiceInner>,
        Refreshable<ContainerService>,
        Updatable<ContainerService.Update> {

    /**
     * @return the master node count
     */
    int masterNodeCount();

    /**
     * @return the type of the orchestrator
     */
    ContainerServiceOchestratorTypes orchestratorType();

    /**
     * @return the master leaf domain label
     */
    String masterLeafDomainLabel();

    /**
     * @return the master FQDN
     */
    String masterFqdn();

    /**
     * @return the agent pool name
     */
    String agentPoolName();

    /**
     * @return the agent pool count
     */
    int agentPoolCount();

    /**
     * @return the agent pool leaf domain label
     */
    String agentPoolLeafDomainLabel();

    /**
     * @return the agent pool VM size
     */
    ContainerServiceVMSizeTypes agentPoolVMSize();

    /**
     * @return the agent pool FQDN
     */
    String agentPoolFqdn();

    /**
     * @return the linux root username
     */
    String linuxRootUsername();

    /**
     * @return the linux ssh key
     */
    String sshKey();

    /**
     * @return diagnostics enabled
     */
    boolean isDiagnosticsEnabled();

    // Fluent interfaces

    /**
     * Container interface for all the definitions related to a container service.
     */
    interface Definition extends
            ContainerService.DefinitionStages.Blank,
            ContainerService.DefinitionStages.WithGroup,
            ContainerService.DefinitionStages.WithOrchestrator,
            DefinitionStages.WithMasterNodeCount,
            DefinitionStages.WithMasterLeafDomainLabel,
            DefinitionStages.WithLinux,
            DefinitionStages.WithLinuxRootUsername,
            DefinitionStages.WithLinuxSshKey,
            DefinitionStages.WithAgentPool,
            ContainerService.DefinitionStages.WithCreate {
    }

    /**
     * Grouping of container service definition stages.
     */
    interface DefinitionStages {
        /**
         * The first stage of a container service definition.
         */
        interface Blank extends
                GroupableResource.DefinitionWithRegion<WithGroup> {
        }

        /**
         * The stage of the container service definition allowing to specify the resource group.
         */
        interface WithGroup extends
                GroupableResource.DefinitionStages.WithGroup<WithOrchestrator> {
        }

        /**
         * The stage of the container service definition allowing to specify orchestration type.
         */
        interface WithOrchestrator {
            /**
             * Specifies the Swarm orchestration type for the container service.
             * @return the next stage of the definition
             */
            WithLinux withSwarmOrchestration();

            /**
             * Specifies the DCOS orchestration type for the container service.
             * @return the next stage of the definition
             */
            WithLinux withDcosOrchestration();

            /**
             * Specifies the Kubernetes orchestration type for the container service.
             * @return the next stage of the definition
             */
            WithLinux withKubernetesOrchestration();
        }

        /**
         * The stage of the container service definition allowing to specify the master node count.
         */
        interface WithMasterNodeCount {
            /**
             * Specifies the master node count.
             * @param count master profile count (1, 3, 5)
             * @return the next stage of the definition
             */
            WithMasterLeafDomainLabel withMasterNodeCount(ContainerServiceMasterProfileCount count);
        }

        /**
         * The stage of the container service definition allowing to specify the master Dns label.
         */
        interface WithMasterLeafDomainLabel {
            /**
             * Specifies the master node Dns label.
             * @param dnsLabel the Dns prefix
             * @return the next stage of the definition
             */
            WithAgentPool withMasterLeafDomainLabel(String dnsLabel);
        }

        /**
         * The stage of the container service definition allowing to specify an agent pool profile.
         */
        interface WithAgentPool {
            /**
             * Begins the definition of a agent pool profile to be attached to the container service.
             *
             * @param name the name for the agent pool profile
             * @return the stage representing configuration for the agent pool profile
             */
            ContainerServiceAgentPool.DefinitionStages.Blank<WithCreate> defineAgentPool(String name);
        }

        /**
         * The stage of the container service definition allowing the start of defining Linux specific settings.
         */
        interface WithLinux {
            /**
             * Begins the definition to specify Linux settings.
             * @return the stage representing configuration of Linux specific settings
             */
            WithLinuxRootUsername withLinux();
        }

        /**
         * The stage of the container service definition allowing to specific the Linux root username.
         */
        interface WithLinuxRootUsername {
            /**
             * Begins the definition to specify Linux root username.
             * @param rootUserName the root username
             * @return the next stage of the definition
             */
            WithLinuxSshKey withRootUsername(String rootUserName);
        }

        /**
         * The stage of the container service definition allowing to specific the Linux SSH key.
         */
        interface WithLinuxSshKey {
            /**
             * Begins the definition to specify Linux ssh key.
             * @param sshKeyData the SSH key data
             * @return the next stage of the definition
             */
            WithMasterNodeCount withSshKey(String sshKeyData);
        }

        /**
         * The stage of the container service definition allowing to specific diagnostic settings.
         */
        interface WithDiagnostics {
            /**
             * Enable diagnostics.
             * @return the create stage of the definition
             */
            WithCreate withDiagnostics();
        }

        /**
         * The stage of the definition which contains all the minimum required inputs for
         * the resource to be created, but also allows for any other optional settings to
         * be specified.
         */
        interface WithCreate extends
                Creatable<ContainerService>,
                Resource.DefinitionWithTags<WithCreate>,
                WithDiagnostics {
        }
    }

    /**
     * The template for an update operation, containing all the settings that
     * can be modified.
     */
    interface Update extends
            Resource.UpdateWithTags<Update>,
            Appliable<ContainerService>,
            ContainerService.UpdateStages.WithUpdateAgentPoolCount,
            UpdateStages.WithDiagnostics {
    }

    /**
     * Grouping of container service update stages.
     */
    interface UpdateStages {
        /**
         * The stage of the container service definition allowing to specific diagnostic settings.
         */
        interface WithDiagnostics {
            /**
             * Enables diagnostics.
             * @return the next stage of the update
             */
            Update withDiagnostics();

            /**
             * Disables diagnostics.
             * @return the next stage of the update
             */
            Update withoutDiagnostics();
        }

        /**
         * The stage of the container service definition allowing to specific diagnostic settings.
         */
        interface WithUpdateAgentPoolCount {
            /**
             * Enables diagnostics.
             * @param agentCount the number of agents (VMs) to host docker containers.
             *                       Allowed values must be in the range of 1 to 100 (inclusive).
             *                       The default value is 1.
             * @return the next stage of the update
             */
            Update withAgentVMCount(int agentCount);
        }
    }
}
<|MERGE_RESOLUTION|>--- conflicted
+++ resolved
@@ -1,294 +1,290 @@
-/**
- * Copyright (c) Microsoft Corporation. All rights reserved.
- * Licensed under the MIT License. See License.txt in the project root for
- * license information.
- */
-package com.microsoft.azure.management.compute;
-
-import com.microsoft.azure.management.apigeneration.Beta;
-import com.microsoft.azure.management.apigeneration.Fluent;
-import com.microsoft.azure.management.apigeneration.Beta.SinceVersion;
-import com.microsoft.azure.management.compute.implementation.ComputeManager;
-import com.microsoft.azure.management.compute.implementation.ContainerServiceInner;
-import com.microsoft.azure.management.resources.fluentcore.arm.models.GroupableResource;
-import com.microsoft.azure.management.resources.fluentcore.arm.models.Resource;
-import com.microsoft.azure.management.resources.fluentcore.model.Appliable;
-import com.microsoft.azure.management.resources.fluentcore.model.Creatable;
-import com.microsoft.azure.management.resources.fluentcore.model.Refreshable;
-import com.microsoft.azure.management.resources.fluentcore.model.Updatable;
-
-/**
- * An client-side representation for a container service.
- */
-@Fluent
-<<<<<<< HEAD
-@Beta(SinceVersion.V1_1_0)
-=======
-@Beta(Beta.SinceVersion.V1_1_0)
->>>>>>> 47b03dfd
-public interface ContainerService extends
-        GroupableResource<ComputeManager, ContainerServiceInner>,
-        Refreshable<ContainerService>,
-        Updatable<ContainerService.Update> {
-
-    /**
-     * @return the master node count
-     */
-    int masterNodeCount();
-
-    /**
-     * @return the type of the orchestrator
-     */
-    ContainerServiceOchestratorTypes orchestratorType();
-
-    /**
-     * @return the master leaf domain label
-     */
-    String masterLeafDomainLabel();
-
-    /**
-     * @return the master FQDN
-     */
-    String masterFqdn();
-
-    /**
-     * @return the agent pool name
-     */
-    String agentPoolName();
-
-    /**
-     * @return the agent pool count
-     */
-    int agentPoolCount();
-
-    /**
-     * @return the agent pool leaf domain label
-     */
-    String agentPoolLeafDomainLabel();
-
-    /**
-     * @return the agent pool VM size
-     */
-    ContainerServiceVMSizeTypes agentPoolVMSize();
-
-    /**
-     * @return the agent pool FQDN
-     */
-    String agentPoolFqdn();
-
-    /**
-     * @return the linux root username
-     */
-    String linuxRootUsername();
-
-    /**
-     * @return the linux ssh key
-     */
-    String sshKey();
-
-    /**
-     * @return diagnostics enabled
-     */
-    boolean isDiagnosticsEnabled();
-
-    // Fluent interfaces
-
-    /**
-     * Container interface for all the definitions related to a container service.
-     */
-    interface Definition extends
-            ContainerService.DefinitionStages.Blank,
-            ContainerService.DefinitionStages.WithGroup,
-            ContainerService.DefinitionStages.WithOrchestrator,
-            DefinitionStages.WithMasterNodeCount,
-            DefinitionStages.WithMasterLeafDomainLabel,
-            DefinitionStages.WithLinux,
-            DefinitionStages.WithLinuxRootUsername,
-            DefinitionStages.WithLinuxSshKey,
-            DefinitionStages.WithAgentPool,
-            ContainerService.DefinitionStages.WithCreate {
-    }
-
-    /**
-     * Grouping of container service definition stages.
-     */
-    interface DefinitionStages {
-        /**
-         * The first stage of a container service definition.
-         */
-        interface Blank extends
-                GroupableResource.DefinitionWithRegion<WithGroup> {
-        }
-
-        /**
-         * The stage of the container service definition allowing to specify the resource group.
-         */
-        interface WithGroup extends
-                GroupableResource.DefinitionStages.WithGroup<WithOrchestrator> {
-        }
-
-        /**
-         * The stage of the container service definition allowing to specify orchestration type.
-         */
-        interface WithOrchestrator {
-            /**
-             * Specifies the Swarm orchestration type for the container service.
-             * @return the next stage of the definition
-             */
-            WithLinux withSwarmOrchestration();
-
-            /**
-             * Specifies the DCOS orchestration type for the container service.
-             * @return the next stage of the definition
-             */
-            WithLinux withDcosOrchestration();
-
-            /**
-             * Specifies the Kubernetes orchestration type for the container service.
-             * @return the next stage of the definition
-             */
-            WithLinux withKubernetesOrchestration();
-        }
-
-        /**
-         * The stage of the container service definition allowing to specify the master node count.
-         */
-        interface WithMasterNodeCount {
-            /**
-             * Specifies the master node count.
-             * @param count master profile count (1, 3, 5)
-             * @return the next stage of the definition
-             */
-            WithMasterLeafDomainLabel withMasterNodeCount(ContainerServiceMasterProfileCount count);
-        }
-
-        /**
-         * The stage of the container service definition allowing to specify the master Dns label.
-         */
-        interface WithMasterLeafDomainLabel {
-            /**
-             * Specifies the master node Dns label.
-             * @param dnsLabel the Dns prefix
-             * @return the next stage of the definition
-             */
-            WithAgentPool withMasterLeafDomainLabel(String dnsLabel);
-        }
-
-        /**
-         * The stage of the container service definition allowing to specify an agent pool profile.
-         */
-        interface WithAgentPool {
-            /**
-             * Begins the definition of a agent pool profile to be attached to the container service.
-             *
-             * @param name the name for the agent pool profile
-             * @return the stage representing configuration for the agent pool profile
-             */
-            ContainerServiceAgentPool.DefinitionStages.Blank<WithCreate> defineAgentPool(String name);
-        }
-
-        /**
-         * The stage of the container service definition allowing the start of defining Linux specific settings.
-         */
-        interface WithLinux {
-            /**
-             * Begins the definition to specify Linux settings.
-             * @return the stage representing configuration of Linux specific settings
-             */
-            WithLinuxRootUsername withLinux();
-        }
-
-        /**
-         * The stage of the container service definition allowing to specific the Linux root username.
-         */
-        interface WithLinuxRootUsername {
-            /**
-             * Begins the definition to specify Linux root username.
-             * @param rootUserName the root username
-             * @return the next stage of the definition
-             */
-            WithLinuxSshKey withRootUsername(String rootUserName);
-        }
-
-        /**
-         * The stage of the container service definition allowing to specific the Linux SSH key.
-         */
-        interface WithLinuxSshKey {
-            /**
-             * Begins the definition to specify Linux ssh key.
-             * @param sshKeyData the SSH key data
-             * @return the next stage of the definition
-             */
-            WithMasterNodeCount withSshKey(String sshKeyData);
-        }
-
-        /**
-         * The stage of the container service definition allowing to specific diagnostic settings.
-         */
-        interface WithDiagnostics {
-            /**
-             * Enable diagnostics.
-             * @return the create stage of the definition
-             */
-            WithCreate withDiagnostics();
-        }
-
-        /**
-         * The stage of the definition which contains all the minimum required inputs for
-         * the resource to be created, but also allows for any other optional settings to
-         * be specified.
-         */
-        interface WithCreate extends
-                Creatable<ContainerService>,
-                Resource.DefinitionWithTags<WithCreate>,
-                WithDiagnostics {
-        }
-    }
-
-    /**
-     * The template for an update operation, containing all the settings that
-     * can be modified.
-     */
-    interface Update extends
-            Resource.UpdateWithTags<Update>,
-            Appliable<ContainerService>,
-            ContainerService.UpdateStages.WithUpdateAgentPoolCount,
-            UpdateStages.WithDiagnostics {
-    }
-
-    /**
-     * Grouping of container service update stages.
-     */
-    interface UpdateStages {
-        /**
-         * The stage of the container service definition allowing to specific diagnostic settings.
-         */
-        interface WithDiagnostics {
-            /**
-             * Enables diagnostics.
-             * @return the next stage of the update
-             */
-            Update withDiagnostics();
-
-            /**
-             * Disables diagnostics.
-             * @return the next stage of the update
-             */
-            Update withoutDiagnostics();
-        }
-
-        /**
-         * The stage of the container service definition allowing to specific diagnostic settings.
-         */
-        interface WithUpdateAgentPoolCount {
-            /**
-             * Enables diagnostics.
-             * @param agentCount the number of agents (VMs) to host docker containers.
-             *                       Allowed values must be in the range of 1 to 100 (inclusive).
-             *                       The default value is 1.
-             * @return the next stage of the update
-             */
-            Update withAgentVMCount(int agentCount);
-        }
-    }
-}
+/**
+ * Copyright (c) Microsoft Corporation. All rights reserved.
+ * Licensed under the MIT License. See License.txt in the project root for
+ * license information.
+ */
+package com.microsoft.azure.management.compute;
+
+import com.microsoft.azure.management.apigeneration.Beta;
+import com.microsoft.azure.management.apigeneration.Fluent;
+import com.microsoft.azure.management.apigeneration.Beta.SinceVersion;
+import com.microsoft.azure.management.compute.implementation.ComputeManager;
+import com.microsoft.azure.management.compute.implementation.ContainerServiceInner;
+import com.microsoft.azure.management.resources.fluentcore.arm.models.GroupableResource;
+import com.microsoft.azure.management.resources.fluentcore.arm.models.Resource;
+import com.microsoft.azure.management.resources.fluentcore.model.Appliable;
+import com.microsoft.azure.management.resources.fluentcore.model.Creatable;
+import com.microsoft.azure.management.resources.fluentcore.model.Refreshable;
+import com.microsoft.azure.management.resources.fluentcore.model.Updatable;
+
+/**
+ * An client-side representation for a container service.
+ */
+@Fluent
+@Beta(SinceVersion.V1_1_0)
+public interface ContainerService extends
+        GroupableResource<ComputeManager, ContainerServiceInner>,
+        Refreshable<ContainerService>,
+        Updatable<ContainerService.Update> {
+
+    /**
+     * @return the master node count
+     */
+    int masterNodeCount();
+
+    /**
+     * @return the type of the orchestrator
+     */
+    ContainerServiceOchestratorTypes orchestratorType();
+
+    /**
+     * @return the master leaf domain label
+     */
+    String masterLeafDomainLabel();
+
+    /**
+     * @return the master FQDN
+     */
+    String masterFqdn();
+
+    /**
+     * @return the agent pool name
+     */
+    String agentPoolName();
+
+    /**
+     * @return the agent pool count
+     */
+    int agentPoolCount();
+
+    /**
+     * @return the agent pool leaf domain label
+     */
+    String agentPoolLeafDomainLabel();
+
+    /**
+     * @return the agent pool VM size
+     */
+    ContainerServiceVMSizeTypes agentPoolVMSize();
+
+    /**
+     * @return the agent pool FQDN
+     */
+    String agentPoolFqdn();
+
+    /**
+     * @return the linux root username
+     */
+    String linuxRootUsername();
+
+    /**
+     * @return the linux ssh key
+     */
+    String sshKey();
+
+    /**
+     * @return diagnostics enabled
+     */
+    boolean isDiagnosticsEnabled();
+
+    // Fluent interfaces
+
+    /**
+     * Container interface for all the definitions related to a container service.
+     */
+    interface Definition extends
+            ContainerService.DefinitionStages.Blank,
+            ContainerService.DefinitionStages.WithGroup,
+            ContainerService.DefinitionStages.WithOrchestrator,
+            DefinitionStages.WithMasterNodeCount,
+            DefinitionStages.WithMasterLeafDomainLabel,
+            DefinitionStages.WithLinux,
+            DefinitionStages.WithLinuxRootUsername,
+            DefinitionStages.WithLinuxSshKey,
+            DefinitionStages.WithAgentPool,
+            ContainerService.DefinitionStages.WithCreate {
+    }
+
+    /**
+     * Grouping of container service definition stages.
+     */
+    interface DefinitionStages {
+        /**
+         * The first stage of a container service definition.
+         */
+        interface Blank extends
+                GroupableResource.DefinitionWithRegion<WithGroup> {
+        }
+
+        /**
+         * The stage of the container service definition allowing to specify the resource group.
+         */
+        interface WithGroup extends
+                GroupableResource.DefinitionStages.WithGroup<WithOrchestrator> {
+        }
+
+        /**
+         * The stage of the container service definition allowing to specify orchestration type.
+         */
+        interface WithOrchestrator {
+            /**
+             * Specifies the Swarm orchestration type for the container service.
+             * @return the next stage of the definition
+             */
+            WithLinux withSwarmOrchestration();
+
+            /**
+             * Specifies the DCOS orchestration type for the container service.
+             * @return the next stage of the definition
+             */
+            WithLinux withDcosOrchestration();
+
+            /**
+             * Specifies the Kubernetes orchestration type for the container service.
+             * @return the next stage of the definition
+             */
+            WithLinux withKubernetesOrchestration();
+        }
+
+        /**
+         * The stage of the container service definition allowing to specify the master node count.
+         */
+        interface WithMasterNodeCount {
+            /**
+             * Specifies the master node count.
+             * @param count master profile count (1, 3, 5)
+             * @return the next stage of the definition
+             */
+            WithMasterLeafDomainLabel withMasterNodeCount(ContainerServiceMasterProfileCount count);
+        }
+
+        /**
+         * The stage of the container service definition allowing to specify the master Dns label.
+         */
+        interface WithMasterLeafDomainLabel {
+            /**
+             * Specifies the master node Dns label.
+             * @param dnsLabel the Dns prefix
+             * @return the next stage of the definition
+             */
+            WithAgentPool withMasterLeafDomainLabel(String dnsLabel);
+        }
+
+        /**
+         * The stage of the container service definition allowing to specify an agent pool profile.
+         */
+        interface WithAgentPool {
+            /**
+             * Begins the definition of a agent pool profile to be attached to the container service.
+             *
+             * @param name the name for the agent pool profile
+             * @return the stage representing configuration for the agent pool profile
+             */
+            ContainerServiceAgentPool.DefinitionStages.Blank<WithCreate> defineAgentPool(String name);
+        }
+
+        /**
+         * The stage of the container service definition allowing the start of defining Linux specific settings.
+         */
+        interface WithLinux {
+            /**
+             * Begins the definition to specify Linux settings.
+             * @return the stage representing configuration of Linux specific settings
+             */
+            WithLinuxRootUsername withLinux();
+        }
+
+        /**
+         * The stage of the container service definition allowing to specific the Linux root username.
+         */
+        interface WithLinuxRootUsername {
+            /**
+             * Begins the definition to specify Linux root username.
+             * @param rootUserName the root username
+             * @return the next stage of the definition
+             */
+            WithLinuxSshKey withRootUsername(String rootUserName);
+        }
+
+        /**
+         * The stage of the container service definition allowing to specific the Linux SSH key.
+         */
+        interface WithLinuxSshKey {
+            /**
+             * Begins the definition to specify Linux ssh key.
+             * @param sshKeyData the SSH key data
+             * @return the next stage of the definition
+             */
+            WithMasterNodeCount withSshKey(String sshKeyData);
+        }
+
+        /**
+         * The stage of the container service definition allowing to specific diagnostic settings.
+         */
+        interface WithDiagnostics {
+            /**
+             * Enable diagnostics.
+             * @return the create stage of the definition
+             */
+            WithCreate withDiagnostics();
+        }
+
+        /**
+         * The stage of the definition which contains all the minimum required inputs for
+         * the resource to be created, but also allows for any other optional settings to
+         * be specified.
+         */
+        interface WithCreate extends
+                Creatable<ContainerService>,
+                Resource.DefinitionWithTags<WithCreate>,
+                WithDiagnostics {
+        }
+    }
+
+    /**
+     * The template for an update operation, containing all the settings that
+     * can be modified.
+     */
+    interface Update extends
+            Resource.UpdateWithTags<Update>,
+            Appliable<ContainerService>,
+            ContainerService.UpdateStages.WithUpdateAgentPoolCount,
+            UpdateStages.WithDiagnostics {
+    }
+
+    /**
+     * Grouping of container service update stages.
+     */
+    interface UpdateStages {
+        /**
+         * The stage of the container service definition allowing to specific diagnostic settings.
+         */
+        interface WithDiagnostics {
+            /**
+             * Enables diagnostics.
+             * @return the next stage of the update
+             */
+            Update withDiagnostics();
+
+            /**
+             * Disables diagnostics.
+             * @return the next stage of the update
+             */
+            Update withoutDiagnostics();
+        }
+
+        /**
+         * The stage of the container service definition allowing to specific diagnostic settings.
+         */
+        interface WithUpdateAgentPoolCount {
+            /**
+             * Enables diagnostics.
+             * @param agentCount the number of agents (VMs) to host docker containers.
+             *                       Allowed values must be in the range of 1 to 100 (inclusive).
+             *                       The default value is 1.
+             * @return the next stage of the update
+             */
+            Update withAgentVMCount(int agentCount);
+        }
+    }
+}