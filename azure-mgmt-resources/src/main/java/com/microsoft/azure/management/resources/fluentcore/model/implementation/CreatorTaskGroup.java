--- conflicted
+++ resolved
@@ -18,13 +18,9 @@
         /**
          * Creates the resource asynchronously.
          *
-         * @return the service call reference
+         * @return the observable reference
          */
-<<<<<<< HEAD
         Observable<T> createResourceAsync();
-=======
-        ServiceCall<T> createResourceAsync(ServiceCallback<T> serviceCallback);
->>>>>>> 937bfd6b
 
         /**
          * Creates the resource synchronously.
