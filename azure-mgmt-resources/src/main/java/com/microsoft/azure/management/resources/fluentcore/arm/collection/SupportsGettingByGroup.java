/**
 * Copyright (c) Microsoft Corporation. All rights reserved.
 * Licensed under the MIT License. See License.txt in the project root for
 * license information.
 */

package com.microsoft.azure.management.resources.fluentcore.arm.collection;

import com.microsoft.azure.CloudException;

import java.io.IOException;

<<<<<<< HEAD
// Requires class to support reading entities with a supplied group name

/**
 * Defines the base interface for resources that support getting a resource
 * from the resource group it belongs to.
 *
 * @param <T> the type of the resource to get.
 */
public interface SupportsGettingByGroup<T> {
    /**
     * Get the resource from a resource group.
     *
     * @param groupName the name of the resource group.
     * @param name the name of the resource.
     * @return the resource got from the cloud.
     * @throws CloudException exceptions thrown from the cloud.
     * @throws IOException exceptions thrown from serialization/deserialization.
     */
    T get(String groupName, String name) throws CloudException, IOException;
=======
/**
 * Provides access to getting a specific Azure resource based on its name and resource group
 * <p>
 * (Note: this interface is not intended to be implemented by user code)
 */
public interface SupportsGettingByGroup<T> {
	/**
	 * Gets the information about a resource from Azure based on the resource name and the name of its resource group
	 * @param groupName the name of the resource group the resource is in
	 * @param name the name of the resource. (Note, this is not the ID)
	 * @return an immutable representation of the resource
	 * @throws CloudException
	 * @throws IOException
	 */
	T get(String groupName, String name) throws CloudException, IOException;
>>>>>>> e0d20b24
}<|MERGE_RESOLUTION|>--- conflicted
+++ resolved
@@ -10,41 +10,22 @@
 
 import java.io.IOException;
 
-<<<<<<< HEAD
-// Requires class to support reading entities with a supplied group name
-
 /**
- * Defines the base interface for resources that support getting a resource
- * from the resource group it belongs to.
+ * Provides access to getting a specific Azure resource based on its name and resource group
+ *
+ * (Note: this interface is not intended to be implemented by user code)
  *
  * @param <T> the type of the resource to get.
  */
 public interface SupportsGettingByGroup<T> {
     /**
-     * Get the resource from a resource group.
+     * Gets the information about a resource from Azure based on the resource name and the name of its resource group.
      *
-     * @param groupName the name of the resource group.
-     * @param name the name of the resource.
-     * @return the resource got from the cloud.
+     * @param groupName the name of the resource group the resource is in
+     * @param name the name of the resource. (Note, this is not the ID)
+     * @return an immutable representation of the resource
      * @throws CloudException exceptions thrown from the cloud.
      * @throws IOException exceptions thrown from serialization/deserialization.
      */
     T get(String groupName, String name) throws CloudException, IOException;
-=======
-/**
- * Provides access to getting a specific Azure resource based on its name and resource group
- * <p>
- * (Note: this interface is not intended to be implemented by user code)
- */
-public interface SupportsGettingByGroup<T> {
-	/**
-	 * Gets the information about a resource from Azure based on the resource name and the name of its resource group
-	 * @param groupName the name of the resource group the resource is in
-	 * @param name the name of the resource. (Note, this is not the ID)
-	 * @return an immutable representation of the resource
-	 * @throws CloudException
-	 * @throws IOException
-	 */
-	T get(String groupName, String name) throws CloudException, IOException;
->>>>>>> e0d20b24
 }