--- conflicted
+++ resolved
@@ -121,13 +121,8 @@
         }
         final String type = null;
         StorageAccountCheckNameAvailabilityParameters accountName = new StorageAccountCheckNameAvailabilityParameters();
-<<<<<<< HEAD
         accountName.withName(name);
-        accountName.withType(null);
-=======
-        accountName.setName(name);
-        accountName.setType(type);
->>>>>>> 86beb8ee
+        accountName.withType(type);
         Call<ResponseBody> call = service.checkNameAvailability(this.client.subscriptionId(), this.client.apiVersion(), this.client.acceptLanguage(), accountName, this.client.userAgent());
         return checkNameAvailabilityDelegate(call.execute());
     }
@@ -158,13 +153,8 @@
         }
         final String type = null;
         StorageAccountCheckNameAvailabilityParameters accountName = new StorageAccountCheckNameAvailabilityParameters();
-<<<<<<< HEAD
         accountName.withName(name);
-        accountName.withType(null);
-=======
-        accountName.setName(name);
-        accountName.setType(type);
->>>>>>> 86beb8ee
+        accountName.withType(type);
         Call<ResponseBody> call = service.checkNameAvailability(this.client.subscriptionId(), this.client.apiVersion(), this.client.acceptLanguage(), accountName, this.client.userAgent());
         final ServiceCall serviceCall = new ServiceCall(call);
         call.enqueue(new ServiceResponseCallback<CheckNameAvailabilityResultInner>(serviceCallback) {
